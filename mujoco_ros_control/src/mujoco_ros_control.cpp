/*
 * Copyright (c) 2018, Shadow Robot Company, All rights reserved.
 *
 * @file   mujoco_ros_control.cpp
 * @author Giuseppe Barbieri <giuseppe@shadowrobot.com>
 * @brief  Hardware interface for simulated robot in Mujoco
 **/


#include <boost/bind.hpp>
#include <mujoco_ros_control/mujoco_ros_control.h>
#include <mujoco_ros_control/visualization_utils.h>
#include <urdf/model.h>
#include <string>
#include <vector>
<<<<<<< HEAD
=======
#include <map>
>>>>>>> 4e8ce745
#include <algorithm>

namespace mujoco_ros_control
{
MujocoRosControl::MujocoRosControl()
: n_free_joints_(0)
{
}

MujocoRosControl::~MujocoRosControl()
{
  // deallocate existing mjModel
  mj_deleteModel(mujoco_model);

  // deallocate existing mjData
  mj_deleteData(mujoco_data);
  mj_deactivate();
}

void MujocoRosControl::init(ros::NodeHandle &nodehandle)
{
      // Check that ROS has been initialized
    if (!ros::isInitialized())
    {
        ROS_FATAL_STREAM_NAMED("mujoco_ros_control", "Unable to initialize Mujoco node.");
        return;
    }

    // activation license mujoco
    mj_activate("/home/user/mjpro150/bin/mjkey.txt");

    // publish clock for simulated time
    pub_clock_ = nodehandle.advertise<rosgraph_msgs::Clock>("/clock", 10);

    // create robot node handle
    robot_node_handle = ros::NodeHandle("/");

    ROS_INFO_NAMED("mujoco_ros_control", "Starting mujoco_ros_control node in namespace: %s", robot_namespace_.c_str());

    // read urdf from ros parameter server then setup actuators and mechanism control node.
    if (nodehandle.getParam("mujoco_ros_control/robot_description_param", robot_description_param_))
    {
      ROS_INFO("Got param Robot description: %s", robot_description_param_.c_str());
    }
    else
    {
      ROS_ERROR("Failed to get param 'robot_description_param'");
    }

    const std::string urdf_string = get_urdf(robot_description_param_);

    if (!parse_transmissions(urdf_string))
    {
      ROS_ERROR_NAMED("mujoco_ros_control", "Error parsing URDF in mujoco_ros_control node, node not active.\n");
      return;
    }

    if (nodehandle.getParam("mujoco_ros_control/robot_model_path", robot_model_path_))
    {
      ROS_INFO("Got param: %s", robot_model_path_.c_str());
    }
    else
    {
      ROS_ERROR("Failed to get param 'robot_model_path'");
    }

    char error[1000];

    // create mjModel
    mujoco_model = mj_loadXML(robot_model_path_.c_str(), NULL, error, 1000);
    if (!mujoco_model)
    {
      printf("Could not load mujoco model with error: %s.\n", error);
      return;
    }

    // create mjData corresponding to mjModel
    mujoco_data = mj_makeData(mujoco_model);
    if (!mujoco_data)
    {
      printf("Could not create mujoco data from model.\n");
      return;
    }

    // check number of dofs
    get_number_of_dofs();

    // get the Mujoco simulation period
    ros::Duration mujoco_period(mujoco_model->opt.timestep);

    // set control period as mujoco_period
    control_period_ = mujoco_period;

    // load the RobotHWSim abstraction to interface the controllers with the gazebo model
    try
    {
      robot_hw_sim_loader_.reset
        (new pluginlib::ClassLoader<mujoco_ros_control::RobotHWSimPlugin>
          ("mujoco_ros_control", "mujoco_ros_control::RobotHWSimPlugin"));

    robot_hw_sim_ = robot_hw_sim_loader_->createInstance("mujoco_ros_control/RobotHWSim");
    urdf::Model urdf_model;
    const urdf::Model *const urdf_model_ptr = urdf_model.initString(urdf_string) ? &urdf_model : NULL;

    // get robot links from urdf
<<<<<<< HEAD
    std::map<std::string, boost::shared_ptr<urdf::Link> > links;
    links = urdf_model_ptr->links_;
    for(std::map<std::string, boost::shared_ptr<urdf::Link> >::iterator it = links.begin(); it != links.end(); ++it)
=======
    std::map<std::string, boost::shared_ptr<urdf::Link> > robot_links;
    robot_links = urdf_model_ptr->links_;
    std::map<std::string, boost::shared_ptr<urdf::Link> >::iterator it;
    for (it = robot_links.begin(); it != robot_links.end(); ++it)
>>>>>>> 4e8ce745
    {
      robot_link_names_.push_back(it->first);
    }

<<<<<<< HEAD
    // check for free joints
=======
    // check for objects
>>>>>>> 4e8ce745
    check_objects_in_scene();

    if (!robot_hw_sim_->init_sim(robot_namespace_, robot_node_handle, mujoco_model,
                                 mujoco_data, urdf_model_ptr, transmissions_, n_free_joints_))
    {
      ROS_FATAL_NAMED("mujoco_ros_control", "Could not initialize robot sim interface");
      return;
    }

    // create the controller manager
    controller_manager_.reset
      (new controller_manager::ControllerManager(robot_hw_sim_.get(), robot_node_handle));
    }
    catch(pluginlib::LibraryLoadException &ex)
    {
      ROS_FATAL_STREAM_NAMED("mujoco_ros_control" , "Failed to create robot sim interface loader: "
                             << ex.what());
    }
    ROS_INFO_NAMED("mujoco_ros_control", "Loaded mujoco_ros_control.");

    // home pose of the arm
    const float initial_robot_qpos[] = {0.8, -1.726, 1.347, -1.195, -1.584, 1.830, 0, 0, 0, 0, 0, 0, 0, 0, 0};

    // set up the initial simulation environment
    setup_sim_environment(initial_robot_qpos);
}

void MujocoRosControl::setup_sim_environment(const float initial_robot_qpos[])
{
  for (int i=0; i < n_dof_-objects_in_scene_.size(); i++)
  {
    mujoco_data->qpos[i] = initial_robot_qpos[i];
  }

  // compute forward kinematics for new pos
  mj_forward(mujoco_model, mujoco_data);

  // run simulation to setup the new pos
  mj_step(mujoco_model, mujoco_data);
}

void MujocoRosControl::update()
{
  publish_sim_time();

  ros::Time sim_time = (ros::Time)mujoco_data->time;
  ros::Time sim_time_ros(sim_time.sec, sim_time.nsec);

  ros::Duration sim_period = sim_time_ros - last_update_sim_time_ros_;

  mj_step1(mujoco_model, mujoco_data);

  // check if we should update the controllers
  if (sim_period >= control_period_)
  {
    // store simulation time
    last_update_sim_time_ros_ = sim_time_ros;

    // update the robot simulation with the state of the mujoco model
    robot_hw_sim_->read(sim_time_ros, sim_period);

    bool reset_ctrls = false;

    // compute the controller commands
    controller_manager_->update(sim_time_ros, sim_period, reset_ctrls);
  }

  // update the mujoco model with the result of the controller
  robot_hw_sim_->write(sim_time_ros, sim_time_ros - last_write_sim_time_ros_);

  last_write_sim_time_ros_ = sim_time_ros;
  mj_step2(mujoco_model, mujoco_data);

  publish_objects_in_scene();
}

// get the URDF XML from the parameter server
std::string MujocoRosControl::get_urdf(std::string param_name) const
{
  std::string urdf_string;

  // search and wait for robot_description on param server
  while (urdf_string.empty())
  {
    std::string search_param_name;
    if (robot_node_handle.searchParam(param_name, search_param_name))
    {
      ROS_INFO_ONCE_NAMED("mujoco_ros_control", "mujoco_ros_control plugin is waiting for model"
        " URDF in parameter [%s] on the ROS param server.", search_param_name.c_str());

      robot_node_handle.getParam(search_param_name, urdf_string);
    }
    else
    {
      ROS_INFO_ONCE_NAMED("mujoco_ros_control", "mujoco_ros_control plugin is waiting for model"
        " URDF in parameter [%s] on the ROS param server.", robot_description_param_.c_str());

      robot_node_handle.getParam(param_name, urdf_string);
    }

    usleep(100000);
  }
  ROS_DEBUG_STREAM_NAMED("mujoco_ros_control", "Received urdf from param server, parsing...");

  return urdf_string;
}

// get Transmissions from the URDF
bool MujocoRosControl::parse_transmissions(const std::string& urdf_string)
{
  transmission_interface::TransmissionParser::parse(urdf_string, transmissions_);
  return true;
}

std::string MujocoRosControl::geom_type_to_string(int geom_type)
{
  std::string result;
  switch (geom_type)
  {
    case 0 :
<<<<<<< HEAD
      result = "plane";
      break;
    case 1 :
      result = "height field";
      break;
    case 2 :
      result = "sphere";
      break;
    case 3 :
      result = "capsule";
      break;
    case 4 :
      result = "ellipsoid";
      break;
    case 5 :
      result = "cylinder";
      break;
    case 6 :
      result = "box";
      break;
    case 7 :
      result = "mesh";
=======
      result = mujoco_ros_msgs::ModelStates::PLANE;
      break;
    case 1 :
      result = mujoco_ros_msgs::ModelStates::HFIELD;
      break;
    case 2 :
      result = mujoco_ros_msgs::ModelStates::SPHERE;
      break;
    case 3 :
      result = mujoco_ros_msgs::ModelStates::CAPSULE;
      break;
    case 4 :
      result = mujoco_ros_msgs::ModelStates::ELLIPSOID;
      break;
    case 5 :
      result = mujoco_ros_msgs::ModelStates::CYLINDER;
      break;
    case 6 :
      result = mujoco_ros_msgs::ModelStates::BOX;
      break;
    case 7 :
      result = mujoco_ros_msgs::ModelStates::MESH;
>>>>>>> 4e8ce745
      break;
    default:
      result = "unknown type";
      break;
  }
  return result;
}

void MujocoRosControl::get_number_of_dofs()
{
  n_dof_ = mujoco_model->njnt;
}

void MujocoRosControl::publish_sim_time()
{
  ros::Time sim_time = (ros::Time)mujoco_data->time;
  if (pub_clock_frequency_ > 0 && (sim_time - last_pub_clock_time_).toSec() < 1.0/pub_clock_frequency_)
    return;

  ros::Time current_time = (ros::Time)mujoco_data->time;
  rosgraph_msgs::Clock ros_time_;
  ros_time_.clock.fromSec(current_time.toSec());
  // publish time to ros
  last_pub_clock_time_ = sim_time;
  pub_clock_.publish(ros_time_);
}

void MujocoRosControl::check_objects_in_scene()
{
  int num_of_bodies = mujoco_model->nbody;
  int object_id;
<<<<<<< HEAD
  std::string object_name;
  int joint_addr;
  int joint_type;
  int num_of_joints_for_body;
  int num_of_bodies = mujoco_model->nbody;  
=======
  int joint_addr;
  int joint_type;
  int num_of_joints_for_body;
  std::string object_name;
>>>>>>> 4e8ce745

  for (int object_id=0; object_id < num_of_bodies; object_id++)
  {
    object_name = mj_id2name(mujoco_model, 1, object_id);
    num_of_joints_for_body = mujoco_model->body_jntnum[object_id];
<<<<<<< HEAD
    if (0 == num_of_joints_for_body && !(std::find(robot_link_names_.begin(), robot_link_names_.end(), object_name) != robot_link_names_.end()))
=======
    if (0 == num_of_joints_for_body &&
        !(std::find(robot_link_names_.begin(), robot_link_names_.end(), object_name) != robot_link_names_.end()))
>>>>>>> 4e8ce745
    {
      objects_in_scene_[object_id] = STATIC;
      ROS_INFO_STREAM("Static object found: " << object_name);
    }
    else if (1 == num_of_joints_for_body)
    {
      joint_addr = mujoco_model->body_jntadr[object_id];
      joint_type = mujoco_model->jnt_type[joint_addr];
      if (0 == joint_type)
      {
        objects_in_scene_[object_id] = FREE;
        n_free_joints_++;
        ROS_INFO_STREAM("Free object found: " << object_name);
      }
    }
  }
}

void MujocoRosControl::publish_objects_in_scene()
{
<<<<<<< HEAD
=======
  const int geom_size_dim = 3;
  const int xpos_dim = 3;
  const int xquat_dim = 4;
>>>>>>> 4e8ce745
  int geom_type;
  int geom_addr;
  geometry_msgs::Pose pose;
  std_msgs::Float64MultiArray size;
<<<<<<< HEAD
  mujoco_ros_msgs::FreeObjectsStates objects;
=======
  mujoco_ros_msgs::ModelStates objects;
>>>>>>> 4e8ce745

  for (std::map<int, Object_State>::iterator it = objects_in_scene_.begin(); it != objects_in_scene_.end(); it++ )
  {
    size.data.clear();
    geom_addr = mujoco_model->body_geomadr[it->first];
    geom_type = mujoco_model->geom_type[geom_addr];

<<<<<<< HEAD
    for (int i=0; i < 3; i++)
=======
    for (int i=0; i < geom_size_dim; i++)
>>>>>>> 4e8ce745
    {
      size.data.push_back(mujoco_model->geom_size[3 * geom_addr + i]);
    }

<<<<<<< HEAD
    pose.position.x = mujoco_data->xpos[3 * it->first];
    pose.position.y = mujoco_data->xpos[3 * it->first + 1];
    pose.position.z = mujoco_data->xpos[3 * it->first + 2];
    pose.orientation.x = mujoco_data->xquat[4 * it->first + 1];
    pose.orientation.y = mujoco_data->xquat[4 * it->first + 2];
    pose.orientation.z = mujoco_data->xquat[4 * it->first + 3];
    pose.orientation.w = mujoco_data->xquat[4 * it->first];
=======
    pose.position.x = mujoco_data->xpos[xpos_dim * it->first];
    pose.position.y = mujoco_data->xpos[xpos_dim * it->first + 1];
    pose.position.z = mujoco_data->xpos[xpos_dim * it->first + 2];
    pose.orientation.x = mujoco_data->xquat[xquat_dim * it->first + 1];
    pose.orientation.y = mujoco_data->xquat[xquat_dim * it->first + 2];
    pose.orientation.z = mujoco_data->xquat[xquat_dim * it->first + 3];
    pose.orientation.w = mujoco_data->xquat[xquat_dim * it->first];
>>>>>>> 4e8ce745

    objects.name.push_back(mj_id2name(mujoco_model, 1, it->first));
    objects.type.push_back(geom_type_to_string(geom_type));
    objects.is_static.push_back(it->second);
    objects.size.push_back(size);
    objects.pose.push_back(pose);
  }

  objects_in_scene_publisher.publish(objects);
}
}  // namespace mujoco_ros_control

int main(int argc, char** argv)
{
    ros::init(argc, argv, "mujoco_ros_control");

    ros::NodeHandle nh_;

    mujoco_ros_control::MujocoRosControl mujoco_ros_control;

    mujoco_ros_control::MujocoVisualizationUtils &mujoco_visualization_utils =
        mujoco_ros_control::MujocoVisualizationUtils::getInstance();

    // initialize mujoco stuff
    mujoco_ros_control.init(nh_);

    // init GLFW
    if ( !glfwInit() )
      mju_error("Could not initialize GLFW");

    // create window, make OpenGL context current, request v-sync
    GLFWwindow* window = glfwCreateWindow(1200, 900, "Demo", NULL, NULL);
    glfwMakeContextCurrent(window);
    glfwSwapInterval(1);

    // make context current
    glfwMakeContextCurrent(window);

    // initialize mujoco visualization functions
    mujoco_visualization_utils.init(mujoco_ros_control.mujoco_model, mujoco_ros_control.mujoco_data, window);

    // spin
    ros::AsyncSpinner spinner(1);
    spinner.start();

    // run main loop, target real-time simulation and 60 fps rendering
    while ( !glfwWindowShouldClose(window) )
    {
      // advance interactive simulation for 1/60 sec
      // Assuming MuJoCo can simulate faster than real-time, which it usually can,
      // this loop will finish on time for the next frame to be rendered at 60 fps.
      mjtNum sim_start = mujoco_ros_control.mujoco_data->time;

      while ( mujoco_ros_control.mujoco_data->time - sim_start < 1.0/60.0 && ros::ok() )
      {
        mujoco_ros_control.update();
      }
      mujoco_visualization_utils.update(window);
    }

    mujoco_visualization_utils.terminate();

    return 0;
}<|MERGE_RESOLUTION|>--- conflicted
+++ resolved
@@ -13,10 +13,7 @@
 #include <urdf/model.h>
 #include <string>
 #include <vector>
-<<<<<<< HEAD
-=======
 #include <map>
->>>>>>> 4e8ce745
 #include <algorithm>
 
 namespace mujoco_ros_control
@@ -122,25 +119,15 @@
     const urdf::Model *const urdf_model_ptr = urdf_model.initString(urdf_string) ? &urdf_model : NULL;
 
     // get robot links from urdf
-<<<<<<< HEAD
-    std::map<std::string, boost::shared_ptr<urdf::Link> > links;
-    links = urdf_model_ptr->links_;
-    for(std::map<std::string, boost::shared_ptr<urdf::Link> >::iterator it = links.begin(); it != links.end(); ++it)
-=======
     std::map<std::string, boost::shared_ptr<urdf::Link> > robot_links;
     robot_links = urdf_model_ptr->links_;
     std::map<std::string, boost::shared_ptr<urdf::Link> >::iterator it;
     for (it = robot_links.begin(); it != robot_links.end(); ++it)
->>>>>>> 4e8ce745
     {
       robot_link_names_.push_back(it->first);
     }
 
-<<<<<<< HEAD
-    // check for free joints
-=======
     // check for objects
->>>>>>> 4e8ce745
     check_objects_in_scene();
 
     if (!robot_hw_sim_->init_sim(robot_namespace_, robot_node_handle, mujoco_model,
@@ -261,30 +248,6 @@
   switch (geom_type)
   {
     case 0 :
-<<<<<<< HEAD
-      result = "plane";
-      break;
-    case 1 :
-      result = "height field";
-      break;
-    case 2 :
-      result = "sphere";
-      break;
-    case 3 :
-      result = "capsule";
-      break;
-    case 4 :
-      result = "ellipsoid";
-      break;
-    case 5 :
-      result = "cylinder";
-      break;
-    case 6 :
-      result = "box";
-      break;
-    case 7 :
-      result = "mesh";
-=======
       result = mujoco_ros_msgs::ModelStates::PLANE;
       break;
     case 1 :
@@ -307,7 +270,6 @@
       break;
     case 7 :
       result = mujoco_ros_msgs::ModelStates::MESH;
->>>>>>> 4e8ce745
       break;
     default:
       result = "unknown type";
@@ -339,29 +301,17 @@
 {
   int num_of_bodies = mujoco_model->nbody;
   int object_id;
-<<<<<<< HEAD
-  std::string object_name;
-  int joint_addr;
-  int joint_type;
-  int num_of_joints_for_body;
-  int num_of_bodies = mujoco_model->nbody;  
-=======
   int joint_addr;
   int joint_type;
   int num_of_joints_for_body;
   std::string object_name;
->>>>>>> 4e8ce745
 
   for (int object_id=0; object_id < num_of_bodies; object_id++)
   {
     object_name = mj_id2name(mujoco_model, 1, object_id);
     num_of_joints_for_body = mujoco_model->body_jntnum[object_id];
-<<<<<<< HEAD
-    if (0 == num_of_joints_for_body && !(std::find(robot_link_names_.begin(), robot_link_names_.end(), object_name) != robot_link_names_.end()))
-=======
     if (0 == num_of_joints_for_body &&
         !(std::find(robot_link_names_.begin(), robot_link_names_.end(), object_name) != robot_link_names_.end()))
->>>>>>> 4e8ce745
     {
       objects_in_scene_[object_id] = STATIC;
       ROS_INFO_STREAM("Static object found: " << object_name);
@@ -382,21 +332,14 @@
 
 void MujocoRosControl::publish_objects_in_scene()
 {
-<<<<<<< HEAD
-=======
   const int geom_size_dim = 3;
   const int xpos_dim = 3;
   const int xquat_dim = 4;
->>>>>>> 4e8ce745
   int geom_type;
   int geom_addr;
   geometry_msgs::Pose pose;
   std_msgs::Float64MultiArray size;
-<<<<<<< HEAD
-  mujoco_ros_msgs::FreeObjectsStates objects;
-=======
   mujoco_ros_msgs::ModelStates objects;
->>>>>>> 4e8ce745
 
   for (std::map<int, Object_State>::iterator it = objects_in_scene_.begin(); it != objects_in_scene_.end(); it++ )
   {
@@ -404,24 +347,11 @@
     geom_addr = mujoco_model->body_geomadr[it->first];
     geom_type = mujoco_model->geom_type[geom_addr];
 
-<<<<<<< HEAD
-    for (int i=0; i < 3; i++)
-=======
     for (int i=0; i < geom_size_dim; i++)
->>>>>>> 4e8ce745
     {
       size.data.push_back(mujoco_model->geom_size[3 * geom_addr + i]);
     }
 
-<<<<<<< HEAD
-    pose.position.x = mujoco_data->xpos[3 * it->first];
-    pose.position.y = mujoco_data->xpos[3 * it->first + 1];
-    pose.position.z = mujoco_data->xpos[3 * it->first + 2];
-    pose.orientation.x = mujoco_data->xquat[4 * it->first + 1];
-    pose.orientation.y = mujoco_data->xquat[4 * it->first + 2];
-    pose.orientation.z = mujoco_data->xquat[4 * it->first + 3];
-    pose.orientation.w = mujoco_data->xquat[4 * it->first];
-=======
     pose.position.x = mujoco_data->xpos[xpos_dim * it->first];
     pose.position.y = mujoco_data->xpos[xpos_dim * it->first + 1];
     pose.position.z = mujoco_data->xpos[xpos_dim * it->first + 2];
@@ -429,7 +359,6 @@
     pose.orientation.y = mujoco_data->xquat[xquat_dim * it->first + 2];
     pose.orientation.z = mujoco_data->xquat[xquat_dim * it->first + 3];
     pose.orientation.w = mujoco_data->xquat[xquat_dim * it->first];
->>>>>>> 4e8ce745
 
     objects.name.push_back(mj_id2name(mujoco_model, 1, it->first));
     objects.type.push_back(geom_type_to_string(geom_type));
